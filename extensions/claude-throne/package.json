--- conflicted
+++ resolved
@@ -73,17 +73,12 @@
         "title": "Thronekeeper: Store Together API Key"
       },
       {
-<<<<<<< HEAD
         "command": "claudeThrone.storeDeepseekKey",
         "title": "Claude Throne: Store Deepseek API Key"
       },
       {
         "command": "claudeThrone.storeGlmKey",
         "title": "Claude Throne: Store GLM API Key"
-=======
-        "command": "claudeThrone.storeGrokKey",
-        "title": "Thronekeeper: Store Grok API Key"
->>>>>>> 1606ba26
       },
       {
         "command": "claudeThrone.storeCustomKey",
